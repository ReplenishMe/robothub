from dataclasses import dataclass, replace
from typing import Optional, Tuple, Union

import depthai as dai
import depthai_sdk.components

<<<<<<< HEAD
from robothub_oak.components._streamable import Streamable
from robothub_oak.utils import _process_kwargs
=======
from robothub_oak.components._component import Component
from robothub_oak.components.streamable import Streamable
from robothub_oak.utils import _process_kwargs, _get_methods_by_class
>>>>>>> 5cc8863b

__all__ = ['Camera']


@dataclass
class CameraConfig:
    """
    Dataclass representing the configuration of the camera.
    """
    interleaved: Optional[bool] = None
    color_order: Union[None, dai.ColorCameraProperties.ColorOrder, str] = None
    manual_focus: Optional[int] = None
    af_mode: Optional[dai.CameraControl.AutoFocusMode] = None
    awb_mode: Optional[dai.CameraControl.AutoWhiteBalanceMode] = None
    scene_mode: Optional[dai.CameraControl.SceneMode] = None
    anti_banding_mode: Optional[dai.CameraControl.AntiBandingMode] = None
    effect_mode: Optional[dai.CameraControl.EffectMode] = None
    isp_scale: Optional[Tuple[int, int]] = None
    sharpness: Optional[int] = None
    luma_denoise: Optional[int] = None
    chroma_denoise: Optional[int] = None


class Camera(Component, Streamable):
    """
    This component represents a single camera on the OAK, either color or mono one.
    The API provides a way to configure the camera, but it is not required to do so.
    """

    def __init__(self, name: str, resolution: Optional[str], fps: Optional[int]) -> None:
        Component.__init__(self)
        Streamable.__init__(self)
        self.name = name
        self.resolution = resolution
        self.fps = fps

        self.camera_component: Optional[depthai_sdk.components.CameraComponent] = None
        self.camera_config = CameraConfig()

    def configure(self,
                  interleaved: Optional[bool] = None,
                  color_order: Union[None, dai.ColorCameraProperties.ColorOrder, str] = None,
                  # Cam control
                  manual_focus: Optional[int] = None,
                  af_mode: Optional[dai.CameraControl.AutoFocusMode] = None,
                  awb_mode: Optional[dai.CameraControl.AutoWhiteBalanceMode] = None,
                  scene_mode: Optional[dai.CameraControl.SceneMode] = None,
                  anti_banding_mode: Optional[dai.CameraControl.AntiBandingMode] = None,
                  effect_mode: Optional[dai.CameraControl.EffectMode] = None,
                  # IQ settings
                  isp_scale: Optional[Tuple[int, int]] = None,
                  sharpness: Optional[int] = None,
                  luma_denoise: Optional[int] = None,
                  chroma_denoise: Optional[int] = None,
                  ) -> None:
        """
        Configures the camera component.
        """
        kwargs = _process_kwargs(locals())

        if len(kwargs) > 0:
            self.camera_config = replace(self.camera_config, **kwargs)

    def set_resolution(self, resolution: str) -> None:
        """
        Sets the resolution of the camera.

        :param resolution: String representation of the resolution, e.g. '1080p' or '4K'.
        """
        self.resolution = resolution

    def set_fps(self, fps: int) -> None:
        """
        Sets the FPS of the camera.

        :param fps: FPS to set as an integer.
        """
        self.fps = fps

<<<<<<< HEAD
    def _get_sdk_component(self):
        """
        Returns the DepthAI SDK camera component.
        :return:
        """
        return self.camera_component
=======
    def set_valid_output_types(self) -> None:
        self._valid_output_types = _get_methods_by_class(depthai_sdk.components.CameraComponent.Out)
>>>>>>> 5cc8863b
<|MERGE_RESOLUTION|>--- conflicted
+++ resolved
@@ -4,14 +4,10 @@
 import depthai as dai
 import depthai_sdk.components
 
-<<<<<<< HEAD
+
+from robothub_oak.components._component import Component
 from robothub_oak.components._streamable import Streamable
-from robothub_oak.utils import _process_kwargs
-=======
-from robothub_oak.components._component import Component
-from robothub_oak.components.streamable import Streamable
 from robothub_oak.utils import _process_kwargs, _get_methods_by_class
->>>>>>> 5cc8863b
 
 __all__ = ['Camera']
 
@@ -91,14 +87,12 @@
         """
         self.fps = fps
 
-<<<<<<< HEAD
+    def set_valid_output_types(self) -> None:
+        self._valid_output_types = _get_methods_by_class(depthai_sdk.components.CameraComponent.Out)
+
     def _get_sdk_component(self):
         """
         Returns the DepthAI SDK camera component.
         :return:
         """
-        return self.camera_component
-=======
-    def set_valid_output_types(self) -> None:
-        self._valid_output_types = _get_methods_by_class(depthai_sdk.components.CameraComponent.Out)
->>>>>>> 5cc8863b
+        return self.camera_component