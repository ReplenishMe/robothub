from dataclasses import dataclass, replace
from enum import IntEnum
from typing import Union, Optional

import depthai as dai
import depthai_sdk.components

<<<<<<< HEAD
from robothub_oak.components._streamable import Streamable
from robothub_oak.utils import _process_kwargs
=======
from robothub_oak.components._component import Component
from robothub_oak.components.streamable import Streamable
from robothub_oak.utils import _process_kwargs, _get_methods_by_class
>>>>>>> 5cc8863b

__all__ = ['Stereo', 'DepthQuality', 'DepthRange']


class DepthQuality(IntEnum):
    FAST = 1  # nothing turned on
    DEFAULT = 2  # lr check, median filter
    QUALITY = 3  # lr check, subpixel


class DepthRange(IntEnum):
    SHORT = 1  # extended disparity
    DEFAULT = 2  # no effect
    LONG = 3  # subpixel


@dataclass
class StereoConfig:
    """
    Dataclass representing the configuration of the stereo component.
    """
    depth_quality: Union[str, DepthQuality] = None
    depth_range: Union[str, DepthRange] = None
    align: Optional['Camera'] = None
    confidence: Optional[int] = None
    median: Union[None, int, dai.MedianFilter] = None
    extended: Optional[bool] = None
    subpixel: Optional[bool] = None
    lr_check: Optional[bool] = None
    sigma: Optional[int] = None
    lr_check_threshold: Optional[int] = None


class Stereo(Component, Streamable):
    def __init__(self,
                 resolution: Optional[str],
                 fps: Optional[int],
                 left_camera: Optional['Camera'] = None,
                 right_camera: Optional['Camera'] = None):
        """
        This component represents the stereo module of the OAK device.

        :param resolution: Resolution of the disparity/depth map. Can be one of '400p', '480p', '720p', or '800p'.
        :param fps: FPS of the stereo output.
        :param left_camera: Left camera component.
        :param right_camera: Right camera component.
        """
        Component.__init__(self)
        Streamable.__init__(self)
        self.resolution = resolution
        self.fps = fps

        self.left_camera = left_camera
        self.right_camera = right_camera

        self.stereo_config = StereoConfig()
        self.stereo_component: Optional[depthai_sdk.components.StereoComponent] = None

    def configure(self,
                  depth_quality: Union[str, DepthQuality] = None,
                  depth_range: Union[str, DepthRange] = None,
                  align: 'Camera' = None,
                  confidence: Optional[int] = None,
                  median: Union[None, int, dai.MedianFilter] = None,
                  extended: Optional[bool] = None,
                  subpixel: Optional[bool] = None,
                  lr_check: Optional[bool] = None,
                  sigma: Optional[int] = None,
                  lr_check_threshold: Optional[int] = None,
                  ) -> None:
        """
        Configures the stereo component.

        :param depth_quality: Quality of the depth map. Can be one of 'fast', 'default' or 'quality'.
        :param depth_range: Working range of the stereo module. Can be one of 'short', 'default' or 'long'.
        :param align: Alignment of the depth map. Can be a camera component.
        :param confidence: Confidence threshold for the depth map.
        :param median: Median filter size. Can be one of 3, 5, 7, or None.
        :param extended: Whether to use extended disparity.
        :param subpixel: Whether to use subpixel disparity.
        :param lr_check: Whether to use left-right check.
        :param sigma: Sigma value for the median filter.
        :param lr_check_threshold: Threshold for the left-right check.
        """
        if depth_quality:
            depth_quality = self._set_enum_value(DepthQuality, depth_quality)
        if depth_range:
            depth_range = self._set_enum_value(DepthRange, depth_range)

        kwargs = _process_kwargs(locals())

        if len(kwargs) > 0:
            self.stereo_config = replace(self.stereo_config, **kwargs)

    def set_valid_output_types(self) -> None:
        self._valid_output_types = _get_methods_by_class(depthai_sdk.components.StereoComponent.Out)

    @staticmethod
    def _set_enum_value(enum, value):
        if isinstance(value, str):
            return enum[value.upper()]
        elif isinstance(value, enum):
            return value
        else:
            raise ValueError(f'Invalid value: {value}')

    def _get_sdk_component(self):
        """
        Returns the DepthAI SDK stereo component.
        """
        return self.stereo_component<|MERGE_RESOLUTION|>--- conflicted
+++ resolved
@@ -5,14 +5,9 @@
 import depthai as dai
 import depthai_sdk.components
 
-<<<<<<< HEAD
+from robothub_oak.components._component import Component
 from robothub_oak.components._streamable import Streamable
-from robothub_oak.utils import _process_kwargs
-=======
-from robothub_oak.components._component import Component
-from robothub_oak.components.streamable import Streamable
 from robothub_oak.utils import _process_kwargs, _get_methods_by_class
->>>>>>> 5cc8863b
 
 __all__ = ['Stereo', 'DepthQuality', 'DepthRange']
 
@@ -110,6 +105,12 @@
     def set_valid_output_types(self) -> None:
         self._valid_output_types = _get_methods_by_class(depthai_sdk.components.StereoComponent.Out)
 
+    def _get_sdk_component(self):
+        """
+        Returns the DepthAI SDK stereo component.
+        """
+        return self.stereo_component
+
     @staticmethod
     def _set_enum_value(enum, value):
         if isinstance(value, str):
@@ -119,8 +120,3 @@
         else:
             raise ValueError(f'Invalid value: {value}')
 
-    def _get_sdk_component(self):
-        """
-        Returns the DepthAI SDK stereo component.
-        """
-        return self.stereo_component